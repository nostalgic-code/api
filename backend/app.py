"""
Flask API Backend Application

This module serves as the main entry point for the Flask-based API backend service.
"""

import os
import sys
import logging
from dotenv import load_dotenv
import threading


# Load environment variables
load_dotenv()

# Add the backend directory to Python path
sys.path.insert(0, os.path.dirname(os.path.abspath(__file__)))

# Import the create_app function from application package
from application import create_app

# Create the app instance
app = create_app(os.getenv('FLASK_ENV', 'development'))

# Configure logging
def configure_logging():
    """Configure application logging"""
    # Remove default Flask logger handlers
    app.logger.handlers = []
    
    # Create formatter
    formatter = logging.Formatter(
        '%(asctime)s - %(name)s - %(levelname)s - %(message)s'
    )
    
    # Console handler
    console_handler = logging.StreamHandler(sys.stdout)
    console_handler.setFormatter(formatter)
    
    # Set log level based on environment
    if app.config['DEBUG']:
        app.logger.setLevel(logging.DEBUG)
        console_handler.setLevel(logging.DEBUG)
    else:
        app.logger.setLevel(logging.INFO)
        console_handler.setLevel(logging.INFO)
    
    app.logger.addHandler(console_handler)
    
    # File handler for production
    if not app.config['DEBUG']:
        file_handler = logging.FileHandler('app.log')
        file_handler.setFormatter(formatter)
        file_handler.setLevel(logging.ERROR)
        app.logger.addHandler(file_handler)

<<<<<<< HEAD
def register_blueprints(app):
    """Register all application blueprints"""
    # Import blueprints
    from application.api.auth import auth_bp
    from application.api.pipeline import pipeline_bp
    from application.api.common import common_bp
    from application.api.products import products_bp

    
    # Register blueprints with URL prefixes
    app.register_blueprint(auth_bp, url_prefix='/auth')
    app.register_blueprint(pipeline_bp, url_prefix='/pipeline')
    app.register_blueprint(common_bp)  # Common routes like health, schema, etc.
    app.register_blueprint(products_bp)
    
    app.logger.info("Blueprints registered successfully")
=======
# Configure logging
configure_logging()
>>>>>>> 3cca7116

# Register error handlers
@app.errorhandler(404)
def not_found_error(error):
    return {"error": "Resource not found", "code": 404}, 404

@app.errorhandler(500)
def internal_error(error):
    from application import db
    db.session.rollback()
    app.logger.error(f"Internal error: {error}")
    return {"error": "Internal server error", "code": 500}, 500

@app.errorhandler(Exception)
def unhandled_exception(error):
    from application import db
    db.session.rollback()
    app.logger.error(f"Unhandled exception: {error}", exc_info=True)
    if app.config['DEBUG']:
        return {"error": str(error), "code": 500}, 500
    return {"error": "An unexpected error occurred", "code": 500}, 500

if __name__ == '__main__':
    print("\n" + "="*60)
    print("🚀 AUTOSPARES MARKETPLACE API")
    print("="*60)
    
    # Display server information
    print(f"Environment: {os.getenv('FLASK_ENV', 'development')}")
    print(f"Debug Mode: {app.config['DEBUG']}")
    print(f"Database URI: {app.config['SQLALCHEMY_DATABASE_URI']}")
    print(f"Server URL: http://127.0.0.1:5000")
    print("-"*60)
    print("\nAvailable Endpoints:")
    print("  • Health Check: http://127.0.0.1:5000/health")
    print("  • API Info: http://127.0.0.1:5000/")
    print("  • Schema Info: http://127.0.0.1:5000/schema")
    print("  • Auth API: http://127.0.0.1:5000/auth/*")
    print("  • Pipeline API: http://127.0.0.1:5000/pipeline/*")
    print("="*60 + "\n")
    
    # Run the application
    app.run(
        host='127.0.0.1',
        port=5000,
        debug=app.config['DEBUG']
    )<|MERGE_RESOLUTION|>--- conflicted
+++ resolved
@@ -55,27 +55,8 @@
         file_handler.setLevel(logging.ERROR)
         app.logger.addHandler(file_handler)
 
-<<<<<<< HEAD
-def register_blueprints(app):
-    """Register all application blueprints"""
-    # Import blueprints
-    from application.api.auth import auth_bp
-    from application.api.pipeline import pipeline_bp
-    from application.api.common import common_bp
-    from application.api.products import products_bp
-
-    
-    # Register blueprints with URL prefixes
-    app.register_blueprint(auth_bp, url_prefix='/auth')
-    app.register_blueprint(pipeline_bp, url_prefix='/pipeline')
-    app.register_blueprint(common_bp)  # Common routes like health, schema, etc.
-    app.register_blueprint(products_bp)
-    
-    app.logger.info("Blueprints registered successfully")
-=======
 # Configure logging
 configure_logging()
->>>>>>> 3cca7116
 
 # Register error handlers
 @app.errorhandler(404)
