"""
Application Package Initialization

This module initializes the Flask application components and makes
the database instance available to all modules.
"""

from flask import Flask
from flask_sqlalchemy import SQLAlchemy
from flask_migrate import Migrate
from flask_cors import CORS
from datetime import datetime

# Initialize extensions
db = SQLAlchemy()
migrate = Migrate()

def create_app(config_name=None):
    """Application factory pattern"""
    app = Flask(__name__)
    
    # Load configuration using the config dictionary
    from application.config import config
    config_name = config_name or 'development'
    app.config.from_object(config[config_name])
    
    # Initialize extensions
    db.init_app(app)
    migrate.init_app(app, db)
    CORS(app, resources={
        r"/api/*": {
<<<<<<< HEAD
            "origins": ["http://localhost:5000", "http://127.0.0.1:5000", "https://zezwebox.co.za"],
=======
            "origins": ["http://localhost:5000", "http://127.0.0.1:5000", "https://zezwebox.co.za", "https://www.zezwebox.co.za", "zezwebox.co.za"],
>>>>>>> 716040cf
            "methods": ["GET", "POST", "PUT", "DELETE", "OPTIONS"],
            "allow_headers": ["Content-Type", "Authorization"]
        }
    })
    
    # Import models to ensure they're registered with SQLAlchemy
    with app.app_context():
        # Import all models
        from application.models import (
            customer, customer_user, platform_user,
            user_otp, user_session, product,
            depot, permission_code
        )
    
    # Register blueprints
    from application.api.auth import auth_bp
    from application.api.pipeline import pipeline_bp
    from application.api.common import common_bp
    from application.api.admin import admin_bp
    from application.api.frontend import frontend_bp
    
    app.register_blueprint(auth_bp, url_prefix='/api/auth')  # Add /api prefix
    app.register_blueprint(pipeline_bp, url_prefix='/api/pipeline')  # Add /api prefix
    app.register_blueprint(common_bp, url_prefix='/api')  # Add /api prefix
    app.register_blueprint(admin_bp, url_prefix='/api/admin')  # Already has /api
    app.register_blueprint(frontend_bp)
    
    return app

# Make commonly used imports available at package level
__all__ = ['db', 'migrate', 'create_app']<|MERGE_RESOLUTION|>--- conflicted
+++ resolved
@@ -29,11 +29,8 @@
     migrate.init_app(app, db)
     CORS(app, resources={
         r"/api/*": {
-<<<<<<< HEAD
-            "origins": ["http://localhost:5000", "http://127.0.0.1:5000", "https://zezwebox.co.za"],
-=======
+
             "origins": ["http://localhost:5000", "http://127.0.0.1:5000", "https://zezwebox.co.za", "https://www.zezwebox.co.za", "zezwebox.co.za"],
->>>>>>> 716040cf
             "methods": ["GET", "POST", "PUT", "DELETE", "OPTIONS"],
             "allow_headers": ["Content-Type", "Authorization"]
         }
